--- conflicted
+++ resolved
@@ -35,7 +35,6 @@
 
     let getUnionCasesMemorised = memorise FSharpType.GetUnionCases
 
-<<<<<<< HEAD
     let constructUnionCaseMemorised = memorise FSharpValue.PreComputeUnionConstructor
 
     let getUnionCaseProperyInfoFieldsMemorised = memorise (fun (case: UnionCaseInfo) -> case.GetFields())
@@ -50,10 +49,7 @@
             let cases = getUnionCasesMemorised objectType
             cases |> Array.tryFind (fun case -> stringEq case.Name caseName)
 
-    let getUnionTagOfValueMemorised v = 
-=======
     let getUnionTagOfValueMemorised v =
->>>>>>> 1319eaa8
         let t = v.GetType()
         getUnionTagMemorised t v
 
@@ -169,10 +165,7 @@
                 writer.WriteEndObject()
 
     override __.ReadJson(reader:JsonReader, objectType:System.Type, existingValue:obj, serializer:JsonSerializer) =
-<<<<<<< HEAD
         let cases = getUnionCasesMemorised objectType
-=======
->>>>>>> 1319eaa8
         // Option type?
         if isOptionType objectType then
             let cases = FSharpType.GetUnionCases(objectType)
